--- conflicted
+++ resolved
@@ -2,7 +2,7 @@
 
 [package]
 name = "matrix-commander"
-version = "0.10.1"
+version = "0.10.2"
 edition = "2021"
 description = "simple but convenient CLI-based Matrix client app for sending and receiving"
 documentation = "https://docs.rs/matrix-commander"
@@ -25,7 +25,7 @@
     "unicode",
 ] }
 colored = "3.0"
-directories = "5.0"
+directories = "6.0"
 futures-util = "0.3"
 json = "0.12"
 # matrix-sdk = { git = "https://github.com/matrix-org/matrix-rust-sdk , features = ["markdown", "anyhow"] }
@@ -48,13 +48,8 @@
 rpassword = "7.3"
 serde_json = "1.0"
 serde = { version = "1.0", features = ["derive"] }
-<<<<<<< HEAD
 thiserror = "2.0"
-tokio = { version = "1.41", default-features = false, features = [
-=======
-thiserror = "1.0"
 tokio = { version = "1.43", default-features = false, features = [
->>>>>>> 14aaecc6
     "rt-multi-thread",
     "macros",
 ] }
